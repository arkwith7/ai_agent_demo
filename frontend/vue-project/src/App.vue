--- conflicted
+++ resolved
@@ -2,7 +2,6 @@
   <router-view></router-view>
 </template>
 
-<<<<<<< HEAD
 <style>
 :root {
   --primary-color: #007bff;
@@ -28,7 +27,8 @@
   background-color: var(--light-bg);
   color: var(--text-color);
   min-height: 100vh;
-
+  display: flex;
+  justify-content: center;
 }
 
 /* Font Awesome 아이콘 전역 스타일 */
@@ -136,8 +136,4 @@
     margin-top: 1rem;
   }
 }
-</style>
-=======
-<script setup>
-</script> 
->>>>>>> 810d3d28
+</style>